--- conflicted
+++ resolved
@@ -8,11 +8,7 @@
     steps:
     - uses: actions/checkout@c85c95e3d7251135ab7dc9ce3241c5835cc595a9 # v3.5.3
     - name: Apply needs-triage Label
-<<<<<<< HEAD
-      uses: actions/labeler@0967ca812e7fdc8f5f71402a1b486d5bd061fe20 # v4.2.0
-=======
       uses: actions/labeler@ac9175f8a1f3625fd0d4fb234536d26811351594 # v4.3.0
->>>>>>> 91c97fab
       if: github.event.action == 'opened' && !contains(fromJSON('["breathingdust", "ewbankkit", "gdavison", "johnsonaj", "YakDriver", "zhelding"]'), github.actor)
       with:
         configuration-path: .github/labeler-pr-needs-triage.yml
