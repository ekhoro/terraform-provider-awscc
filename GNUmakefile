TEST                ?= ./...
TEST_COUNT          ?= 1
PKG_NAME            ?= internal/aws/...
ACCTEST_TIMEOUT     ?= 180m
ACCTEST_PARALLELISM ?= 20
GO_VER              ?= go

default: build

.PHONY: all build default docs docs-all docs-import golangci-lint lint plural-data-sources resources schemas singular-data-sources test testacc tools

all: schemas resources singular-data-sources plural-data-sources build docs-all

build: prereq-go
	$(GO_VER) install

plural-data-sources: prereq-go
	rm -f internal/*/*/*_plural_data_source_gen.go
	rm -f internal/*/*/*_plural_data_source_gen_test.go
	$(GO_VER) generate internal/provider/plural_data_sources.go
	goimports -w internal/*/*/*_plural_data_source_gen.go
	goimports -w internal/*/*/*_plural_data_source_gen_test.go

singular-data-sources: prereq-go
	rm -f internal/*/*/*_singular_data_source_gen.go
	rm -f internal/*/*/*_singular_data_source_gen_test.go
	$(GO_VER) generate internal/provider/singular_data_sources.go
	goimports -w internal/*/*/*_singular_data_source_gen.go
	goimports -w internal/*/*/*_singular_data_source_gen_test.go

resources: prereq-go
	rm -f internal/*/*/*_resource_gen.go
	rm -f internal/*/*/*_resource_gen_test.go
	$(GO_VER) generate internal/provider/resources.go
	goimports -w internal/*/*/*_resource_gen.go
	goimports -w internal/*/*/*_resource_gen_test.go

schemas: prereq-go
	$(GO_VER) generate internal/provider/schemas.go

test: prereq-go
	$(GO_VER) test $(TEST) $(TESTARGS) -timeout=5m

# make testacc PKG_NAME=internal/aws/logs TESTARGS='-run=TestAccAWSLogsLogGroup_basic'
testacc: prereq-go
	TF_ACC=1 $(GO_VER) test ./$(PKG_NAME) -v -count $(TEST_COUNT) -parallel $(ACCTEST_PARALLELISM) $(TESTARGS) -timeout $(ACCTEST_TIMEOUT)

lint: golangci-lint importlint

golangci-lint:
	@echo "==> Checking source code with golangci-lint..."
	@golangci-lint run ./internal/...

importlint:
	@echo "==> Checking source code with importlint..."
	@impi --local . --scheme stdThirdPartyLocal --ignore-generated=true ./...

tools: prereq-go
	cd tools && $(GO_VER) install github.com/golangci/golangci-lint/cmd/golangci-lint
	cd tools && $(GO_VER) install github.com/pavius/impi/cmd/impi
	cd tools && $(GO_VER) install github.com/hashicorp/terraform-plugin-docs/cmd/tfplugindocs
	cd tools && $(GO_VER) install golang.org/x/tools/cmd/goimports@latest

docs-all: docs-import docs

docs: prereq-go
<<<<<<< HEAD
	$(GO_VER) run internal/provider/generators/import-examples/main.go -file=internal/provider/import_examples_gen.json
=======
>>>>>>> b356486b
	rm -f docs/data-sources/*.md
	rm -f docs/resources/*.md
	@tfplugindocs generate

docs-import: prereq-go
	$(GO_VER) generate internal/provider/import_examples.go

prereq-go: ## If $(GO_VER) is not installed, install it
	@if ! type "$(GO_VER)" > /dev/null 2>&1 ; then \
		echo "make: $(GO_VER) not found" ; \
		echo "make: installing $(GO_VER)..." ; \
		echo "make: if you get an error, see https://go.dev/doc/manage-install to locally install various Go versions" ; \
		go install golang.org/dl/$(GO_VER)@latest ; \
		$(GO_VER) download ; \
		echo "make: $(GO_VER) ready" ; \
	fi<|MERGE_RESOLUTION|>--- conflicted
+++ resolved
@@ -64,16 +64,12 @@
 docs-all: docs-import docs
 
 docs: prereq-go
-<<<<<<< HEAD
-	$(GO_VER) run internal/provider/generators/import-examples/main.go -file=internal/provider/import_examples_gen.json
-=======
->>>>>>> b356486b
 	rm -f docs/data-sources/*.md
 	rm -f docs/resources/*.md
 	@tfplugindocs generate
 
 docs-import: prereq-go
-	$(GO_VER) generate internal/provider/import_examples.go
+	$(GO_VER) run internal/provider/generators/import-examples/main.go -file=internal/provider/import_examples_gen.json
 
 prereq-go: ## If $(GO_VER) is not installed, install it
 	@if ! type "$(GO_VER)" > /dev/null 2>&1 ; then \
