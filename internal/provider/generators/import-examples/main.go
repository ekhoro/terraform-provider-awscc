// Copyright (c) HashiCorp, Inc.
// SPDX-License-Identifier: MPL-2.0

//go:build generate
// +build generate

package main

import (
	"flag"
	"fmt"
	"log"
	"os"
	"regexp"
	"strings"

	"github.com/hashicorp/terraform-provider-awscc/internal/provider/generators/common"
	json "github.com/json-iterator/go"
)

var (
	file = flag.String("file", "", "File containing import data in JSON list format")
)

type FileData struct {
	Resource   string
	Identifier []string
	Path       string
}

func usage() {
	fmt.Fprintf(os.Stderr, "Usage:\n")
	fmt.Fprintf(os.Stderr, "\tmain.go [flags] -file <file>\n\n")
	fmt.Fprintf(os.Stderr, "Flags:\n")
	flag.PrintDefaults()
}

func main() {
	flag.Usage = usage
	flag.Parse()

	if *file == "" {
		flag.Usage()
		os.Exit(2)
	}

	f, err := os.Open(*file)
	if err != nil {
		os.Exit(2)
	}
	defer f.Close()

	var data []FileData
	decoder := json.NewDecoder(f)
	err = decoder.Decode(&data)
	if err != nil {
		log.Fatal(err)
	}

	g := NewGenerator()

	for _, v := range data {
		if err := g.GenerateExample(v.Resource, v.Path, v.Identifier); err != nil {
			g.Fatalf("error generating Terraform %s import example: %s", v.Resource, err)
		}
	}
}

type Generator struct {
	*common.Generator
}

func NewGenerator() *Generator {
	return &Generator{
		Generator: common.NewGenerator(),
	}
}

func (g *Generator) GenerateExample(resourceName, directory string, identifier []string) error {
	g.Infof("generating Terraform import code for %[1]q ", resourceName)
	templateData := &TemplateData{
		ResourceType: resourceName,
		Identifier:   formatIdentifier(identifier),
	}

	for _, v := range filesData {
		if err := createFile(g, v.filename(directory), v.templateBody, templateData); err != nil {
			return err
		}
	}

	return nil
}

func formatIdentifier(identifier []string) string {
	if len(identifier) != 0 {
		var out []string
		for _, i := range identifier {
			out = append(out, toSnake(i))
		}

		return fmt.Sprintf("\"%s\"", strings.Join(out, "|"))
	}

	return "<resource ID>"
}

type fileData struct {
	filename     func(string) string
	templateBody string
}

var filesData = []fileData{
	{
		filename:     func(directory string) string { return fmt.Sprintf("%simport.sh", directory) },
		templateBody: importExampleTemplateBody,
	},
<<<<<<< HEAD
	{
		filename:     func(directory string) string { return fmt.Sprintf("%simport-by-string-id.tf", directory) },
		templateBody: importExampleTemplateByStringIDBody,
	},
=======
>>>>>>> 1472daae
}

func createFile(g *Generator, filename, templateBody string, templateData *TemplateData) error {
	d := g.NewUnformattedFileDestination(filename)

	if err := d.CreateDirectories(); err != nil {
		return err
	}

	if err := d.WriteTemplate("resource", templateBody, templateData); err != nil {
		return err
	}

	if err := d.Write(); err != nil {
		return err
	}

	return nil
}

func toSnake(s string) string {
	snake := matchFirstCap.ReplaceAllString(s, "${1}_${2}")
	snake = matchAllCap.ReplaceAllString(snake, "${1}_${2}")
	return strings.ToLower(snake)
}

var matchFirstCap = regexp.MustCompile("(.)([A-Z][a-z]+)")
var matchAllCap = regexp.MustCompile("([a-z0-9])([A-Z])")

type TemplateData struct {
	ResourceType string
	Identifier   string
}

var importExampleTemplateBody = `$ terraform import {{ .ResourceType }}.example {{ .Identifier }}`

var importExampleTemplateByStringIDBody = `import {
  to = {{ .ResourceType }}.example
  id = {{ .Identifier }}
}`<|MERGE_RESOLUTION|>--- conflicted
+++ resolved
@@ -7,6 +7,7 @@
 package main
 
 import (
+	"encoding/json"
 	"flag"
 	"fmt"
 	"log"
@@ -15,7 +16,6 @@
 	"strings"
 
 	"github.com/hashicorp/terraform-provider-awscc/internal/provider/generators/common"
-	json "github.com/json-iterator/go"
 )
 
 var (
@@ -115,13 +115,10 @@
 		filename:     func(directory string) string { return fmt.Sprintf("%simport.sh", directory) },
 		templateBody: importExampleTemplateBody,
 	},
-<<<<<<< HEAD
 	{
 		filename:     func(directory string) string { return fmt.Sprintf("%simport-by-string-id.tf", directory) },
 		templateBody: importExampleTemplateByStringIDBody,
 	},
-=======
->>>>>>> 1472daae
 }
 
 func createFile(g *Generator, filename, templateBody string, templateData *TemplateData) error {
