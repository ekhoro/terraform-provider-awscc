// Copyright (c) HashiCorp, Inc.
// SPDX-License-Identifier: MPL-2.0

package codegen

import (
	"fmt"
	"io"
	"regexp"
	"slices"
	"sort"
	"strconv"
	"strings"

	cfschema "github.com/hashicorp/aws-cloudformation-resource-schema-sdk-go"
	"github.com/hashicorp/cli"
	tfmaps "github.com/hashicorp/terraform-provider-awscc/internal/maps"
	"github.com/hashicorp/terraform-provider-awscc/internal/naming"
)

// Features of the emitted code.
type Features struct {
	HasRequiredRootProperty       bool // At least one root property is required.
	HasUpdatableProperty          bool // At least one property can be updated.
	HasValidator                  bool // At least one validator.
	UsesFrameworkTypes            bool // Uses a type from the terraform-plugin-framework/types package.
	UsesFrameworkJSONTypes        bool // Uses a type from the terraform-plugin-framework-jsontypes/jsontypes package.
	UsesFrameworkTimeTypes        bool // Uses a type from the terraform-plugin-framework-timetypes/timetypes package.
	UsesInternalDefaultsPackage   bool // Uses a function from the internal/defaults package.
	UsesInternalValidatorsPackage bool // Uses a function from the internal/validators package.
	UsesRegexpInValidation        bool // Uses a type from the Go standard regexp package for attribute validation.

	FrameworkDefaultsPackages     []string // Package names for any terraform-plugin-framework/resource/schema default values. May contain duplicates.
	FrameworkPlanModifierPackages []string // Package names for any terraform-plugin-framework plan modifiers. May contain duplicates.
	FrameworkValidatorsPackages   []string // Package names for any terraform-plugin-framework-validators validators. May contain duplicates.
}

func (f Features) LogicalOr(features Features) Features {
	var result Features

	result.FrameworkDefaultsPackages = slices.Clone(f.FrameworkDefaultsPackages)
	result.FrameworkDefaultsPackages = append(result.FrameworkDefaultsPackages, features.FrameworkDefaultsPackages...)
	result.FrameworkPlanModifierPackages = slices.Clone(f.FrameworkPlanModifierPackages)
	result.FrameworkPlanModifierPackages = append(result.FrameworkPlanModifierPackages, features.FrameworkPlanModifierPackages...)
	result.FrameworkValidatorsPackages = slices.Clone(f.FrameworkValidatorsPackages)
	result.FrameworkValidatorsPackages = append(result.FrameworkValidatorsPackages, features.FrameworkValidatorsPackages...)
	result.HasRequiredRootProperty = f.HasRequiredRootProperty || features.HasRequiredRootProperty
	result.HasUpdatableProperty = f.HasUpdatableProperty || features.HasUpdatableProperty
	result.HasValidator = f.HasValidator || features.HasValidator
	result.UsesInternalDefaultsPackage = f.UsesInternalDefaultsPackage || features.UsesInternalDefaultsPackage
	result.UsesInternalValidatorsPackage = f.UsesInternalValidatorsPackage || features.UsesInternalValidatorsPackage
	result.UsesFrameworkTypes = f.UsesFrameworkTypes || features.UsesFrameworkTypes
	result.UsesFrameworkJSONTypes = f.UsesFrameworkJSONTypes || features.UsesFrameworkJSONTypes
	result.UsesFrameworkTimeTypes = f.UsesFrameworkTimeTypes || features.UsesFrameworkTimeTypes
	result.UsesRegexpInValidation = f.UsesRegexpInValidation || features.UsesRegexpInValidation

	return result
}

var (
	tfMetaArguments = []string{
		"count",
		"depends_on",
		"for_each",
		"lifecycle",
		// Mapped to "provider_name".
		// "provider",
	}
)

type Emitter struct {
	CfResource   *cfschema.Resource
	IsDataSource bool
	Ui           cli.Ui
	Writer       io.Writer
}

type parent struct {
	computedAndOptional bool
	computedOnly        bool
	path                []string
	reqd                interface {
		IsRequired(name string) bool
	}
}

// EmitRootPropertiesSchema generates the Terraform Plugin SDK code for a CloudFormation root schema
// and emits the generated code to the emitter's Writer. Code features are returned.
// The root schema is the map of root property names to Attributes.
func (e Emitter) EmitRootPropertiesSchema(tfType string, attributeNameMap map[string]string) (Features, error) {
	var features Features

	cfResource := e.CfResource
	features, err := e.emitSchema(tfType, attributeNameMap, parent{reqd: cfResource}, cfResource.Properties)

	if err != nil {
		return features, err
	}

	for name := range cfResource.Properties {
		for _, tfMetaArgument := range tfMetaArguments {
			if naming.CloudFormationPropertyToTerraformAttribute(name) == tfMetaArgument {
				return features, fmt.Errorf("top-level property %s conflicts with Terraform meta-argument: %s", name, tfMetaArgument)
			}
		}

		if cfResource.IsRequired(name) {
			features.HasRequiredRootProperty = true
		}
	}

	return features, nil
}

// emitAttribute generates the Terraform Plugin SDK code for a CloudFormation property's Attributes
// and emits the generated code to the emitter's Writer. Code features are returned.
func (e Emitter) emitAttribute(tfType string, attributeNameMap map[string]string, path []string, name string, property *cfschema.Property, required, parentComputedOnly, parentComputedAndOptional bool) (Features, error) {
	var features Features
	var validators []string
	var planModifiers []string
	var fwPlanModifierPackage, fwPlanModifierType, fwValidatorType string

	createOnly := e.CfResource.CreateOnlyProperties.ContainsPath(path)
	readOnly := e.CfResource.ReadOnlyProperties.ContainsPath(path)
	writeOnly := e.CfResource.WriteOnlyProperties.ContainsPath(path)
	hasDefaultValue := property.Default != nil

	if readOnly && required {
		e.warnf("%s is ReadOnly and Required", strings.Join(path, "/"))
	}
	if readOnly && writeOnly {
		e.warnf("%s is ReadOnly and WriteOnly", strings.Join(path, "/"))
	}

	var optional, computed bool

	if required && hasDefaultValue {
		e.warnf("%s is Required and has a default value. Emitting as Computed,Optional", strings.Join(path, "/"))

		required = false
		optional = true
	}

	if !required && !readOnly {
		optional = true
	}

	if (readOnly || createOnly) && !required {
		computed = true
	}

	if hasDefaultValue && !computed {
		computed = true
	}

	// All Optional attributes are also Computed.
	if optional && !computed {
		computed = true
	}

	// If our parent is Computed-only then so are we.
	if parentComputedOnly {
		required = false
		optional = false
		computed = true
	}

	var setNotNullValidator bool
	if required && parentComputedAndOptional {
		required = false
		optional = true
		computed = true
		setNotNullValidator = true
	}

	computedOnly := computed && !optional
	computedAndOptional := computed && optional

	switch propertyType := property.Type.String(); propertyType {
	//
	// Primitive types.
	//
	case cfschema.PropertyTypeBoolean:
		e.printf("schema.BoolAttribute{/*START ATTRIBUTE*/\n")
		fwPlanModifierPackage = "boolplanmodifier"
		fwPlanModifierType = "Bool"
		fwValidatorType = "Bool"

	case cfschema.PropertyTypeInteger:
		e.printf("schema.Int64Attribute{/*START ATTRIBUTE*/\n")
		fwPlanModifierPackage = "int64planmodifier"
		fwPlanModifierType = "Int64"
		fwValidatorType = "Int64"

		if f, v, err := integerValidators(path, property); err != nil {
			return features, err
		} else if len(v) > 0 {
			features = features.LogicalOr(f)
			validators = append(validators, v...)
		}

	case cfschema.PropertyTypeNumber:
		e.printf("schema.Float64Attribute{/*START ATTRIBUTE*/\n")
		fwPlanModifierPackage = "float64planmodifier"
		fwPlanModifierType = "Float64"
		fwValidatorType = "Float64"

		if f, v, err := numberValidators(path, property); err != nil {
			return features, err
		} else if len(v) > 0 {
			features = features.LogicalOr(f)
			validators = append(validators, v...)
		}

	case cfschema.PropertyTypeString:
		e.printf("schema.StringAttribute{/*START ATTRIBUTE*/\n")

		if f, c, err := stringCustomType(path, property); err != nil {
			return features, err
		} else if c != "" {
			features = features.LogicalOr(f)
			e.printf("CustomType:%s,\n", c)
		}

		fwPlanModifierPackage = "stringplanmodifier"
		fwPlanModifierType = "String"
		fwValidatorType = "String"

		if f, v, err := stringValidators(path, property); err != nil {
			return features, err
		} else if len(v) > 0 {
			features = features.LogicalOr(f)
			validators = append(validators, v...)
		}

	//
	// Complex types.
	//
	case cfschema.PropertyTypeArray:
		arrayType := aggregateType(property)

		if arrayType == aggregateSet {
			//
			// Set.
			//
			var elementType string
			var validatorsGenerator primitiveValidatorsGenerator

			fwPlanModifierPackage = "setplanmodifier"
			fwPlanModifierType = "Set"
			fwValidatorType = "Set"

			switch itemType := property.Items.Type.String(); itemType {
			case cfschema.PropertyTypeBoolean:
				elementType = "types.BoolType"

			case cfschema.PropertyTypeInteger:
				elementType = "types.Int64Type"
				validatorsGenerator = integerValidators

			case cfschema.PropertyTypeNumber:
				elementType = "types.Float64Type"
				validatorsGenerator = numberValidators

			case cfschema.PropertyTypeString:
				if f, c, err := stringCustomType(path, property.Items); err != nil {
					return features, err
				} else if c != "" {
					features = features.LogicalOr(f)
					elementType = c
				} else {
					elementType = "types.StringType"
				}

				validatorsGenerator = stringValidators

			case cfschema.PropertyTypeObject:
				if len(property.Items.PatternProperties) > 0 {
					return features, unsupportedTypeError(path, "set of key-value map")
				}

				if len(property.Items.Properties) == 0 {
					return features, unsupportedTypeError(path, "set of undefined schema")
				}

				e.printf("schema.SetNestedAttribute{/*START ATTRIBUTE*/\n")
				e.printf("NestedObject: schema.NestedAttributeObject{/*START NESTED OBJECT*/\n")
				e.printf("Attributes:")

				f, err := e.emitSchema(
					tfType,
					attributeNameMap,
					parent{
						computedAndOptional: computedAndOptional,
						computedOnly:        computedOnly,
						path:                path,
						reqd:                property.Items,
					},
					property.Items.Properties)

				if err != nil {
					return features, err
				}

				features = features.LogicalOr(f)

				e.printf(",\n")
				e.printf("}/*END NESTED OBJECT*/,\n")

				if v, err := setLengthValidator(path, property); err != nil {
					return features, err
				} else if v != "" {
					validators = append(validators, v)
					features.FrameworkValidatorsPackages = append(features.FrameworkValidatorsPackages, "setvalidator")
				}

			default:
				return features, unsupportedTypeError(path, fmt.Sprintf("set of %s", itemType))
			}

			if elementType != "" {
				features.UsesFrameworkTypes = true

				e.printf("schema.SetAttribute{/*START ATTRIBUTE*/\n")
				e.printf("ElementType:%s,\n", elementType)

				if v, err := setLengthValidator(path, property); err != nil {
					return features, err
				} else if v != "" {
					validators = append(validators, v)
					features.FrameworkValidatorsPackages = append(features.FrameworkValidatorsPackages, "setvalidator")
				}

				if validatorsGenerator != nil {
					if f, v, err := validatorsGenerator(path, property.Items); err != nil {
						return features, err
					} else if len(v) > 0 {
						features = features.LogicalOr(f)

						w := &strings.Builder{}
						switch itemType := property.Items.Type.String(); itemType {
						case cfschema.PropertyTypeString:
							fprintf(w, "setvalidator.ValueStringsAre(\n")
						case cfschema.PropertyTypeInteger:
							fprintf(w, "setvalidator.ValueInt64sAre(\n")
						default:
							return features, fmt.Errorf("%s is of unsupported type for set item validation: %s", strings.Join(path, "/"), itemType)
						}
						for _, v := range v {
							fprintf(w, "%s,\n", v)
						}
						fprintf(w, ")")
						validators = append(validators, w.String())

						features.FrameworkValidatorsPackages = append(features.FrameworkValidatorsPackages, "setvalidator")
					}
				}
			}
		} else {
			//
			// List.
			//
			var elementType string
			var validatorsGenerator primitiveValidatorsGenerator

			fwPlanModifierPackage = "listplanmodifier"
			fwPlanModifierType = "List"
			fwValidatorType = "List"

			switch itemType := property.Items.Type.String(); itemType {
			case cfschema.PropertyTypeBoolean:
				elementType = "types.BoolType"

			case cfschema.PropertyTypeInteger:
				elementType = "types.Int64Type"
				validatorsGenerator = integerValidators

			case cfschema.PropertyTypeNumber:
				elementType = "types.Float64Type"
				validatorsGenerator = numberValidators

			case cfschema.PropertyTypeString:
				if f, c, err := stringCustomType(path, property.Items); err != nil {
					return features, err
				} else if c != "" {
					features = features.LogicalOr(f)
					elementType = c
				} else {
					elementType = "types.StringType"
				}

				validatorsGenerator = stringValidators
			case cfschema.PropertyTypeArray:
				if aggregateType(property.Items) == aggregateSet {
					switch nestedItemType := property.Items.Items.Type.String(); nestedItemType {
					case cfschema.PropertyTypeBoolean:
						elementType = "types.ListType{ElemType:types.BoolType}"
					case cfschema.PropertyTypeInteger:
						elementType = "types.ListType{ElemType:types.Int64Type}"
					case cfschema.PropertyTypeNumber:
						elementType = "types.ListType{ElemType:types.Float64Type}"
					case cfschema.PropertyTypeString:
						elementType = "types.ListType{ElemType:types.StringType}"
					case cfschema.PropertyTypeObject:
						if len(property.Items.Items.PatternProperties) > 0 {
							return features, unsupportedTypeError(path, "array of set of key-value map")
						}
						if len(property.Items.Items.Properties) == 0 {
							return features, unsupportedTypeError(path, "list of undefined schema")
						}

						var nestednestedProperty *cfschema.Property
						for _, value := range property.Items.Items.Properties {
							nestednestedProperty = value
							break
						}
						if nestednestedProperty == nil {
							return features, unsupportedTypeError(path, "list of set of undefined schema")
						}
						e.printf("schema.ListNestedAttribute{/*START ATTRIBUTE*/\n")
						e.printf("NestedObject: schema.NestedAttributeObject{/*START NESTED OBJECT*/\n")
						e.printf("Attributes:")
						f, err := e.emitSchema(
							tfType,
							attributeNameMap,
							parent{
								computedAndOptional: computedAndOptional,
								computedOnly:        computedOnly,
								path:                path,
								reqd:                nestednestedProperty.Items,
							},
							nestednestedProperty.Properties)
						if err != nil {
							return features, err
						}
						features = features.LogicalOr(f)
						e.printf(",\n")
						e.printf("}/*END NESTED OBJECT*/,\n")

					default:
						return features, unsupportedTypeError(path, fmt.Sprintf("list of set of %s", nestedItemType))
					}
					features.UsesFrameworkTypes = true
				} else {
					return features, unsupportedTypeError(path, fmt.Sprintf("list of array of %s", itemType))
				}
				features.UsesFrameworkTypes = true
			case cfschema.PropertyTypeObject:
				if len(property.Items.PatternProperties) > 0 {
<<<<<<< HEAD
					// List of map
					var nestedPatternProperty *cfschema.Property
					for _, v := range property.Items.PatternProperties {
						nestedPatternProperty = v
						break
					}
					if nestedPatternProperty == nil {
						return features, unsupportedTypeError(path, "list of key-value map with no pattern")
					}
					switch nestedPatternProperty.Type.String() {
					case cfschema.PropertyTypeBoolean:
						elementType = "types.ListType{ElemType: types.BoolType}"
					case cfschema.PropertyTypeInteger:
						elementType = "types.ListType{ElemType: types.Int64Type}"
					case cfschema.PropertyTypeNumber:
						elementType = "types.ListType{ElemType: types.Float64Type}"
					case cfschema.PropertyTypeString:
						elementType = "types.ListType{ElemType: types.StringType}"
					default:
						return features, unsupportedTypeError(path, fmt.Sprintf("list of key-value map of %s", nestedPatternProperty.Type.String()))
					}
				} else if len(property.Items.Properties) == 0 {
					return features, unsupportedTypeError(path, "list of undefined schema")
				} else {
					e.printf("schema.ListNestedAttribute{/*START ATTRIBUTE*/\n")
					e.printf("NestedObject: schema.NestedAttributeObject{/*START NESTED OBJECT*/\n")
					e.printf("Attributes:")
=======
					return features, unsupportedTypeError(path, "list of key-value map")
				}

				if len(property.Items.Properties) == 0 {
					return features, unsupportedTypeError(path, "list of undefined schema")
				}
>>>>>>> 5b0b5bbc

				e.printf("schema.ListNestedAttribute{/*START ATTRIBUTE*/\n")
				e.printf("NestedObject: schema.NestedAttributeObject{/*START NESTED OBJECT*/\n")
				e.printf("Attributes:")

				f, err := e.emitSchema(
					tfType,
					attributeNameMap,
					parent{
						computedAndOptional: computedAndOptional,
						computedOnly:        computedOnly,
						path:                path,
						reqd:                property.Items,
					},
					property.Items.Properties)

				if err != nil {
					return features, err
				}

				features = features.LogicalOr(f)

				e.printf(",\n")
				e.printf("}/*END NESTED OBJECT*/,\n")

				if v, err := listLengthValidator(path, property); err != nil {
					return features, err
				} else if v != "" {
					validators = append(validators, v)
					features.FrameworkValidatorsPackages = append(features.FrameworkValidatorsPackages, "listvalidator")
				}

				switch arrayType {
				case aggregateOrderedSet:
					validators = append(validators, "listvalidator.UniqueValues()")
					features.FrameworkValidatorsPackages = append(features.FrameworkValidatorsPackages, "listvalidator")
				case aggregateMultiset:
					planModifiers = append(planModifiers, "generic.Multiset()")
				}

			default:
				return features, unsupportedTypeError(path, fmt.Sprintf("list of %s", itemType))
			}

			if elementType != "" {
				features.UsesFrameworkTypes = true

				e.printf("schema.ListAttribute{/*START ATTRIBUTE*/\n")
				e.printf("ElementType:%s,\n", elementType)

				if v, err := listLengthValidator(path, property); err != nil {
					return features, err
				} else if v != "" {
					validators = append(validators, v)
					features.FrameworkValidatorsPackages = append(features.FrameworkValidatorsPackages, "listvalidator")
				}

				switch arrayType {
				case aggregateOrderedSet:
					validators = append(validators, "listvalidator.UniqueValues()")
					features.FrameworkValidatorsPackages = append(features.FrameworkValidatorsPackages, "listvalidator")
				case aggregateMultiset:
					planModifiers = append(planModifiers, "generic.Multiset()")
				}

				if validatorsGenerator != nil {
					if f, v, err := validatorsGenerator(path, property.Items); err != nil {
						return features, err
					} else if len(v) > 0 {
						features = features.LogicalOr(f)

						w := &strings.Builder{}
						switch itemType := property.Items.Type.String(); itemType {
						case cfschema.PropertyTypeString:
							fprintf(w, "listvalidator.ValueStringsAre(\n")
						case cfschema.PropertyTypeInteger:
							fprintf(w, "listvalidator.ValueInt64sAre(\n")
						default:
							return features, fmt.Errorf("%s is of unsupported type for list item validation: %s", strings.Join(path, "/"), itemType)
						}
						for _, v := range v {
							fprintf(w, "%s,\n", v)
						}
						fprintf(w, ")")
						validators = append(validators, w.String())

						features.FrameworkValidatorsPackages = append(features.FrameworkValidatorsPackages, "listvalidator")
					}
				}
			}
		}

	case "":
		//
		// If the property has no specified type but has properties then assume it's an object.
		//
		fallthrough

	case cfschema.PropertyTypeObject:
		if patternProperties := property.PatternProperties; len(patternProperties) > 0 {
			//
			// Map.
			//
			if len(property.Properties) > 0 {
				return features, fmt.Errorf("%s has both Properties and PatternProperties", strings.Join(path, "/"))
			}

			fwPlanModifierPackage = "mapplanmodifier"
			fwPlanModifierType = "Map"
			fwValidatorType = "Map"

			// Sort the patterns to reduce diffs.
			patterns := tfmaps.Keys(patternProperties)
			sort.Strings(patterns)

			// Ignore all but the first pattern.
			pattern := patterns[0]
			patternProperty := patternProperties[pattern]

			e.printf("// Pattern: %q\n", pattern)
			switch propertyType := patternProperty.Type.String(); propertyType {
			//
			// Primitive types.
			//
			case cfschema.PropertyTypeBoolean:
				e.printf("schema.MapAttribute{/*START ATTRIBUTE*/\n")
				e.printf("ElementType:types.BoolType,\n")

				features.UsesFrameworkTypes = true

			case cfschema.PropertyTypeInteger:
				e.printf("schema.MapAttribute{/*START ATTRIBUTE*/\n")
				e.printf("ElementType:types.Int64Type,\n")

				features.UsesFrameworkTypes = true

			case cfschema.PropertyTypeNumber:
				e.printf("schema.MapAttribute{/*START ATTRIBUTE*/\n")
				e.printf("ElementType:types.Float64Type,\n")

				features.UsesFrameworkTypes = true

			case cfschema.PropertyTypeString:
				e.printf("schema.MapAttribute{/*START ATTRIBUTE*/\n")
				e.printf("ElementType:types.StringType,\n")

				features.UsesFrameworkTypes = true

			//
			// Complex types.
			//
			case cfschema.PropertyTypeArray:
				if aggregateType(patternProperty) == aggregateSet {
					switch itemType := patternProperty.Items.Type.String(); itemType {
					case cfschema.PropertyTypeBoolean:
						e.printf("schema.MapAttribute{/*START ATTRIBUTE*/\n")
						e.printf("ElementType:types.SetType{ElemType:types.BoolType},\n")

					case cfschema.PropertyTypeInteger:
						e.printf("schema.MapAttribute{/*START ATTRIBUTE*/n")
						e.printf("ElementType:types.SetType{ElemType:types.Int64Type},\n")

					case cfschema.PropertyTypeNumber:
						e.printf("schema.MapAttribute{/*START ATTRIBUTE*/\n")
						e.printf("ElementType:types.SetType{ElemType:types.Float64Type},\n")

					case cfschema.PropertyTypeString:
						e.printf("schema.MapAttribute{/*START ATTRIBUTE*/\n")
						e.printf("ElementType:types.SetType{ElemType:types.StringType},\n")

					case cfschema.PropertyTypeObject:
						if nestedPatternProperties := patternProperty.Items.PatternProperties; len(nestedPatternProperties) > 0 {
							return features, unsupportedTypeError(path, "key-value map of key-value map")
						}
						if len(patternProperty.Items.Properties) == 0 {
							return features, unsupportedTypeError(path, "key-value map with empty pattern properties")
						}

						var nestedPatternProperty *cfschema.Property

						for _, v := range patternProperty.Items.Properties {
							nestedPatternProperty = v
							break
						}

						if nestedPatternProperty == nil {
							return features, unsupportedTypeError(path, "key-value map with empty pattern properties")
						}
						if len(nestedPatternProperty.PatternProperties) > 0 {
							return features, unsupportedTypeError(path, "key-value map of key-value map")
						}

						e.printf("schema.MapNestedAttribute{/*START ATTRIBUTE*/\n")
						e.printf("NestedObject: schema.NestedAttributeObject{/*START NESTED OBJECT*/\n")
						e.printf("Attributes:")

						f, err := e.emitSchema(
							tfType,
							attributeNameMap,
							parent{
								computedAndOptional: computedAndOptional,
								computedOnly:        computedOnly,
								path:                path,
								reqd:                nestedPatternProperty.Items,
							},
							patternProperty.Items.Properties)
						if err != nil {
							return features, err
						}
						features = features.LogicalOr(f)
						e.printf(",\n")
						e.printf("}/*END NESTED OBJECT*/,\n")

						if v, err := setLengthValidator(path, patternProperty); err != nil {
							return features, err
						} else if v != "" {
							validators = append(validators, v)
							features.FrameworkValidatorsPackages = append(features.FrameworkValidatorsPackages, "setvalidator")
						}
					default:
						return features, unsupportedTypeError(path, fmt.Sprintf("key-value map of set of %s", itemType))
					}

					features.UsesFrameworkTypes = true
				} else {
					switch itemType := patternProperty.Items.Type.String(); itemType {
					case cfschema.PropertyTypeBoolean:
						e.printf("schema.MapAttribute{/*START ATTRIBUTE*/\n")
						e.printf("ElementType:types.ListType{ElemType:types.BoolType},\n")

					case cfschema.PropertyTypeInteger:
						e.printf("schema.MapAttribute{/*START ATTRIBUTE*/\n")
						e.printf("ElementType:types.ListType{ElemType:types.Int64Type},\n")

					case cfschema.PropertyTypeNumber:
						e.printf("schema.MapAttribute{/*START ATTRIBUTE*/\n")
						e.printf("ElementType:types.ListType{ElemType:types.Float64Type},\n")

					case cfschema.PropertyTypeString:
						e.printf("schema.MapAttribute{/*START ATTRIBUTE*/\n")
						e.printf("ElementType:types.ListType{ElemType:types.StringType},\n")

					default:
						return features, unsupportedTypeError(path, fmt.Sprintf("key-value map of list of %s", itemType))
					}

					features.UsesFrameworkTypes = true
				}

			case cfschema.PropertyTypeObject:
				if len(patternProperty.PatternProperties) > 0 {
					// Map of Maps

					var nestedPatternProperty *cfschema.Property
					for _, v := range patternProperty.PatternProperties {
						nestedPatternProperty = v
						break
					}

					if nestedPatternProperty == nil {
						return features, unsupportedTypeError(path, "key-value map with empty pattern properties")
					}

					switch nestedPatternProperty.Type.String() {
					case cfschema.PropertyTypeBoolean:
						e.printf("schema.MapAttribute{/*START ATTRIBUTE*/\n")
						e.printf("ElementType:types.MapType{ElemType:types.BoolType},\n")
					case cfschema.PropertyTypeInteger:
						e.printf("schema.MapAttribute{/*START ATTRIBUTE*/\n")
						e.printf("ElementType:types.MapType{ElemType:types.Int64Type},\n")
					case cfschema.PropertyTypeNumber:
						e.printf("schema.MapAttribute{/*START ATTRIBUTE*/\n")
						e.printf("ElementType:types.MapType{ElemType:types.Float64Type},\n")
					case cfschema.PropertyTypeString:
						e.printf("schema.MapAttribute{/*START ATTRIBUTE*/\n")
						e.printf("ElementType:types.MapType{ElemType:types.StringType},\n")
					case cfschema.PropertyTypeArray:
						if nestedPatternProperty.Items == nil {
							return features, unsupportedTypeError(path, "key-value map of map of array with nil items")
						}
						itemType := nestedPatternProperty.Items.Type.String()
						if aggregateType(nestedPatternProperty) == aggregateSet {
							switch itemType {
							case cfschema.PropertyTypeBoolean:
								e.printf("schema.MapAttribute{/*START ATTRIBUTE*/\n")
								e.printf("ElementType:types.MapType{ElemType:types.SetType{ElemType:types.BoolType}},\n")
							case cfschema.PropertyTypeInteger:
								e.printf("schema.MapAttribute{/*START ATTRIBUTE*/\n")
								e.printf("ElementType:types.MapType{ElemType:types.SetType{ElemType:types.Int64Type}},\n")
							case cfschema.PropertyTypeNumber:
								e.printf("schema.MapAttribute{/*START ATTRIBUTE*/\n")
								e.printf("ElementType:types.MapType{ElemType:types.SetType{ElemType:types.Float64Type}},\n")
							case cfschema.PropertyTypeString:
								e.printf("schema.MapAttribute{/*START ATTRIBUTE*/\n")
								e.printf("ElementType:types.MapType{ElemType:types.SetType{ElemType:types.StringType}},\n")
							default:
								return features, unsupportedTypeError(path, fmt.Sprintf("key-value map of map of set of %s", itemType))
							}
						} else {
							switch itemType {
							case cfschema.PropertyTypeBoolean:
								e.printf("schema.MapAttribute{/*START ATTRIBUTE*/\n")
								e.printf("ElementType:types.MapType{ElemType:types.ListType{ElemType:types.BoolType}},\n")
							case cfschema.PropertyTypeInteger:
								e.printf("schema.MapAttribute{/*START ATTRIBUTE*/\n")
								e.printf("ElementType:types.MapType{ElemType:types.ListType{ElemType:types.Int64Type}},\n")
							case cfschema.PropertyTypeNumber:
								e.printf("schema.MapAttribute{/*START ATTRIBUTE*/\n")
								e.printf("ElementType:types.MapType{ElemType:types.ListType{ElemType:types.Float64Type}},\n")
							case cfschema.PropertyTypeString:
								e.printf("schema.MapAttribute{/*START ATTRIBUTE*/\n")
								e.printf("ElementType:types.MapType{ElemType:types.ListType{ElemType:types.StringType}},\n")
							default:
								return features, unsupportedTypeError(path, fmt.Sprintf("key-value map of map of list of %s", itemType))
							}
						}
					default:
						return features, unsupportedTypeError(path, fmt.Sprintf("key-value map of map of %s", nestedPatternProperty.Type.String()))
					}
					features.UsesFrameworkTypes = true
				} else if len(patternProperty.Properties) == 0 {
					return features, unsupportedTypeError(path, "key-value map of undefined schema")
				} else {
					e.printf("schema.MapNestedAttribute{/*START ATTRIBUTE*/\n")
					e.printf("NestedObject: schema.NestedAttributeObject{/*START NESTED OBJECT*/\n")
					e.printf("Attributes:")

					f, err := e.emitSchema(
						tfType,
						attributeNameMap,
						parent{
							computedAndOptional: computedAndOptional,
							computedOnly:        computedOnly,
							path:                path,
							reqd:                property.Items,
						},
						patternProperty.Properties)

					if err != nil {
						return features, err
					}

					features = features.LogicalOr(f)

					if !e.IsDataSource {
						if patternProperty.MinItems != nil {
							return features, fmt.Errorf("%s has unsupported MinItems", strings.Join(path, "/"))
						}
						if patternProperty.MaxItems != nil {
							return features, fmt.Errorf("%s has unsupported MaxItems", strings.Join(path, "/"))
						}
					}

					e.printf(",\n")
					e.printf("}/*END NESTED OBJECT*/,\n")
				}
			default:
				return features, unsupportedTypeError(path, fmt.Sprintf("key-value map of %s", propertyType))
			}
			for _, pattern := range patterns[1:] {
				e.printf("// Pattern %q ignored.\n", pattern)
			}

			break
		}

		//
		// Object.
		//
		if len(property.Properties) == 0 {
			// Schemaless object => JSON string.
			features.UsesFrameworkJSONTypes = true

			e.printf("schema.StringAttribute{/*START ATTRIBUTE*/\n")
			e.printf("CustomType:jsontypes.NormalizedType{},\n")

			fwPlanModifierPackage = "stringplanmodifier"
			fwPlanModifierType = "String"
			fwValidatorType = "String"

			break
		}

		fwPlanModifierPackage = "objectplanmodifier"
		fwPlanModifierType = "Object"
		fwValidatorType = "Object"

		e.printf("schema.SingleNestedAttribute{/*START ATTRIBUTE*/\n")
		e.printf("Attributes:")
		f, err := e.emitSchema(
			tfType,
			attributeNameMap,
			parent{
				computedAndOptional: computedAndOptional,
				computedOnly:        computedOnly,
				path:                path,
				reqd:                property,
			},
			property.Properties)

		if err != nil {
			return features, err
		}

		features = features.LogicalOr(f)

		e.printf(",\n")

	default:
		return features, unsupportedTypeError(path, propertyType)
	}

	if description := property.Description; description != nil {
		e.printf("Description:%q,\n", *description)
	}

	// Return early as attribute validations are not required and additional configurations are not supported for data source.
	if e.IsDataSource {
		e.printf("Computed:true,\n")
		e.printf("}/*END ATTRIBUTE*/")

		return features, nil
	}

	if required {
		e.printf("Required:true,\n")
	}
	if optional {
		e.printf("Optional:true,\n")
	}
	if computed {
		e.printf("Computed:true,\n")
	}

	// Handle any default value.
	if f, defaultValue, planModifier, err := attributeDefaultValue(path, property); err != nil {
		return features, err
	} else {
		features = features.LogicalOr(f)
		if defaultValue != "" {
			e.printf("Default:%s,\n", defaultValue)
		}
		if planModifier != "" {
			planModifiers = append(planModifiers, planModifier)
		}
	}

	if setNotNullValidator {
		features.UsesInternalValidatorsPackage = true
		validators = append(validators, fmt.Sprintf("fwvalidators.NotNull%s()", fwValidatorType))
	}

	// Don't emit validators for Computed-only attributes.
	if !computedOnly {
		if len(validators) > 0 {
			features.HasValidator = true
			e.printf("Validators:[]validator.%s{/*START VALIDATORS*/\n", fwValidatorType)
			for _, validator := range validators {
				e.printf("%s,\n", validator)
			}
			e.printf("}/*END VALIDATORS*/,\n")
		}
	} else {
		features.FrameworkValidatorsPackages = nil
		features.UsesRegexpInValidation = false
	}

	if computed && !parentComputedOnly {
		// Computed.
		// If our parent is Computed-only (and hence we are) then we don't need our own plan modifier.
		planModifiers = append(planModifiers, fmt.Sprintf("%s.UseStateForUnknown()", fwPlanModifierPackage))
		features.FrameworkPlanModifierPackages = append(features.FrameworkPlanModifierPackages, fwPlanModifierPackage)
	}

	if createOnly {
		// ForceNew.
		if optional && computed {
			planModifiers = append(planModifiers, fmt.Sprintf("%s.RequiresReplaceIfConfigured()", fwPlanModifierPackage))
		} else {
			planModifiers = append(planModifiers, fmt.Sprintf("%s.RequiresReplace()", fwPlanModifierPackage))
		}
		features.FrameworkPlanModifierPackages = append(features.FrameworkPlanModifierPackages, fwPlanModifierPackage)
	}

	if len(planModifiers) > 0 {
		e.printf("PlanModifiers:[]planmodifier.%s{/*START PLAN MODIFIERS*/\n", fwPlanModifierType)
		for _, planModifier := range planModifiers {
			e.printf("%s,\n", planModifier)
		}
		e.printf("}/*END PLAN MODIFIERS*/,\n")
	}

	if writeOnly {
		e.printf("// %s is a write-only property.\n", name)
	}

	if !createOnly && !readOnly {
		features.HasUpdatableProperty = true
	}

	e.printf("}/*END ATTRIBUTE*/")

	return features, nil
}

// emitSchema generates the Terraform Plugin SDK code for a CloudFormation property's schema.
// and emits the generated code to the emitter's Writer. Code features are returned.
// A schema is a map of property names to Attributes.
// Property names are sorted prior to code generation to reduce diffs.
func (e Emitter) emitSchema(tfType string, attributeNameMap map[string]string, parent parent, properties map[string]*cfschema.Property) (Features, error) {
	names := tfmaps.Keys(properties)
	sort.Strings(names)

	var features Features

	e.printf("map[string]schema.Attribute{/*START SCHEMA*/\n")
	for _, name := range names {
		tfAttributeName := naming.CloudFormationPropertyToTerraformAttribute(name)

		switch {
		case len(parent.path) == 0 && tfAttributeName == "id":
			// Terraform uses "id" as the attribute name for the resource's primary identifier.
			// If the resource has its own "Id" property, swap in a new Terraform attribute name.
			const (
				partCount = 3
			)
			parts := strings.SplitN(tfType, "_", partCount)
			// "awscc_wafv2_regex_pattern_set" -> "regex_pattern_set"
			relativeTfType := parts[2]
			tfAttributeName = relativeTfType + "_id"
			if _, ok := attributeNameMap[tfAttributeName]; ok {
				return features, fmt.Errorf("top-level property %s conflicts with id", tfAttributeName)
			}
			attributeNameMap[tfAttributeName] = name

		case len(parent.path) == 0 && tfAttributeName == "provider":
			// Map "provider" to "provider_name" to avoid conflicts with the meta-argument.
			tfAttributeName = "provider_name"
			if _, ok := attributeNameMap[tfAttributeName]; ok {
				return features, fmt.Errorf("top-level property %s conflicts with provider", tfAttributeName)
			}
			attributeNameMap[tfAttributeName] = name

		default:
			cfPropertyName, ok := attributeNameMap[tfAttributeName]
			if ok {
				if cfPropertyName != name {
					return features, fmt.Errorf("%s overwrites %s for Terraform attribute %s", name, cfPropertyName, tfAttributeName)
				}
			} else {
				attributeNameMap[tfAttributeName] = name
			}
		}

		e.printf("// Property: %s\n", name)

		// Only dump top-level property schemas as nested properties have been expanded here.
		if len(parent.path) == 0 {
			e.printf("// CloudFormation resource type schema:\n")
			// Comment out each line.
			e.printf("%s\n", regexp.MustCompile(`(?m)^`).ReplaceAllString(fmt.Sprintf("%v", properties[name]), "// "))
		}

		e.printf("%q:", tfAttributeName)

		f, err := e.emitAttribute(
			tfType,
			attributeNameMap,
			append(parent.path, name),
			name,
			properties[name],
			parent.reqd.IsRequired(name),
			parent.computedOnly,
			parent.computedAndOptional,
		)

		if err != nil {
			return features, err
		}

		features = features.LogicalOr(f)

		e.printf(",\n")
	}
	e.printf("}/*END SCHEMA*/")

	return features, nil
}

// printf emits a formatted string to the underlying writer.
func (e Emitter) printf(format string, a ...interface{}) (int, error) {
	return fprintf(e.Writer, format, a...)
}

// warnf emits a formatted warning message to the UI.
func (e Emitter) warnf(format string, a ...interface{}) {
	e.Ui.Warn(fmt.Sprintf(format, a...))
}

// fprintf writes a formatted string to a Writer.
func fprintf(w io.Writer, format string, a ...interface{}) (int, error) {
	return io.WriteString(w, fmt.Sprintf(format, a...))
}

type aggregate int

const (
	aggregateNone aggregate = iota
	aggregateList
	aggregateSet
	aggregateMultiset
	aggregateOrderedSet
)

// aggregate returns the type of a Property.
func aggregateType(property *cfschema.Property) aggregate {
	if property.Type.String() != cfschema.PropertyTypeArray {
		return aggregateNone
	}

	// https://github.com/aws-cloudformation/cloudformation-resource-schema#insertionorder
	insertionOrder := true
	if property.InsertionOrder != nil {
		insertionOrder = *property.InsertionOrder
	}
	uniqueItems := false
	if property.UniqueItems != nil {
		uniqueItems = *property.UniqueItems
	}

	if uniqueItems && !insertionOrder {
		return aggregateSet
	}

	if uniqueItems && insertionOrder {
		return aggregateOrderedSet
	}

	if !uniqueItems && !insertionOrder {
		return aggregateMultiset
	}

	return aggregateList
}

func unsupportedTypeError(path []string, typ string) error {
	return fmt.Errorf("%s is of unsupported type: %s", strings.Join(path, "/"), typ)
}

// listLengthValidator returns any list length AttributeValidator for the specified Property.
func listLengthValidator(path []string, property *cfschema.Property) (string, error) { //nolint:unparam
	if property.MinItems != nil && property.MaxItems == nil {
		return fmt.Sprintf("listvalidator.SizeAtLeast(%d)", *property.MinItems), nil
	} else if property.MinItems == nil && property.MaxItems != nil {
		return fmt.Sprintf("listvalidator.SizeAtMost(%d)", *property.MaxItems), nil
	} else if property.MinItems != nil && property.MaxItems != nil {
		return fmt.Sprintf("listvalidator.SizeBetween(%d,%d)", *property.MinItems, *property.MaxItems), nil
	}

	return "", nil
}

func setLengthValidator(path []string, property *cfschema.Property) (string, error) { //nolint:unparam
	if property.MinItems != nil && property.MaxItems == nil {
		return fmt.Sprintf("setvalidator.SizeAtLeast(%d)", *property.MinItems), nil
	} else if property.MinItems == nil && property.MaxItems != nil {
		return fmt.Sprintf("setvalidator.SizeAtMost(%d)", *property.MaxItems), nil
	} else if property.MinItems != nil && property.MaxItems != nil {
		return fmt.Sprintf("setvalidator.SizeBetween(%d,%d)", *property.MinItems, *property.MaxItems), nil
	}

	return "", nil
}

// attributeDefaultValue returns any default value for the specified Property.
func attributeDefaultValue(path []string, property *cfschema.Property) (Features, string, string, error) {
	var features Features

	switch property.Default.(type) {
	case nil:
		return features, "", "", nil
	}

	switch propertyType := property.Type.String(); propertyType {
	//
	// Primitive types.
	//
	case cfschema.PropertyTypeBoolean:
		switch v := property.Default.(type) {
		case bool:
			features.FrameworkDefaultsPackages = append(features.FrameworkDefaultsPackages, "booldefault")
			return features, fmt.Sprintf("booldefault.StaticBool(%t)", v), "", nil
		case string:
			if v, err := strconv.ParseBool(v); err != nil {
				return features, "", "", err
			} else {
				features.FrameworkDefaultsPackages = append(features.FrameworkDefaultsPackages, "booldefault")
				return features, fmt.Sprintf("booldefault.StaticBool(%t)", v), "", nil
			}
		default:
			return features, "", "", fmt.Errorf("%s (%s) has invalid default value type: %T", strings.Join(path, "/"), propertyType, v)
		}

	case cfschema.PropertyTypeInteger:
		switch v := property.Default.(type) {
		case float64:
			features.FrameworkDefaultsPackages = append(features.FrameworkDefaultsPackages, "int64default")
			return features, fmt.Sprintf("int64default.StaticInt64(%d)", int64(v)), "", nil
		default:
			return features, "", "", fmt.Errorf("%s (%s) has invalid default value type: %T", strings.Join(path, "/"), propertyType, v)
		}

	case cfschema.PropertyTypeNumber:
		switch v := property.Default.(type) {
		case float64:
			features.FrameworkDefaultsPackages = append(features.FrameworkDefaultsPackages, "float64default")
			return features, fmt.Sprintf("float64default.StaticFloat64(%f)", v), "", nil
		default:
			return features, "", "", fmt.Errorf("%s (%s) has invalid default value type: %T", strings.Join(path, "/"), propertyType, v)
		}

	case cfschema.PropertyTypeString:
		switch v := property.Default.(type) {
		case bool:
			features.FrameworkDefaultsPackages = append(features.FrameworkDefaultsPackages, "stringdefault")
			return features, fmt.Sprintf("stringdefault.StaticString(%q)", strconv.FormatBool(v)), "", nil
		case string:
			features.FrameworkDefaultsPackages = append(features.FrameworkDefaultsPackages, "stringdefault")
			return features, fmt.Sprintf("stringdefault.StaticString(%q)", v), "", nil
		default:
			return features, "", "", fmt.Errorf("%s (%s) has invalid default value type: %T", strings.Join(path, "/"), propertyType, v)
		}

	//
	// Complex types.
	//
	case cfschema.PropertyTypeArray:
		if arrayType := aggregateType(property); arrayType == aggregateSet {
			//
			// Set.
			//
			switch v := property.Default.(type) {
			case []interface{}:
				switch itemType := property.Items.Type.String(); itemType {
				case cfschema.PropertyTypeString:
					features.UsesInternalDefaultsPackage = true
					w := &strings.Builder{}
					fprintf(w, "defaults.StaticSetOfString(\n")
					for _, elem := range v {
						switch v := elem.(type) {
						case string:
							fprintf(w, "%q,\n", v)
						default:
							return features, "", "", fmt.Errorf("%s (%s/%s) has invalid default value element type: %T", strings.Join(path, "/"), propertyType, itemType, v)
						}
					}
					fprintf(w, ")")
					return features, w.String(), "", nil

				case cfschema.PropertyTypeObject:
					if len(v) == 0 {
						features.UsesInternalDefaultsPackage = true
						return features, "", "defaults.EmptySetNestedObject()", nil
					}
					return features, "", "", fmt.Errorf("%s (%s) has unsupported default value item type length (>0): %s", strings.Join(path, "/"), propertyType, itemType)

				default:
					return features, "", "", fmt.Errorf("%s (%s) has unsupported default value item type: %s", strings.Join(path, "/"), propertyType, itemType)
				}
			default:
				return features, "", "", fmt.Errorf("%s (%s) has invalid default value type: %T", strings.Join(path, "/"), propertyType, v)
			}
		} else {
			//
			// List.
			//
			switch v := property.Default.(type) {
			case []interface{}:
				switch itemType := property.Items.Type.String(); itemType {
				case cfschema.PropertyTypeString:
					features.UsesInternalDefaultsPackage = true
					w := &strings.Builder{}
					fprintf(w, "defaults.StaticListOfString(\n")
					for _, elem := range v {
						switch v := elem.(type) {
						case string:
							fprintf(w, "%q,\n", v)
						default:
							return features, "", "", fmt.Errorf("%s (%s/%s) has invalid default value element type: %T", strings.Join(path, "/"), propertyType, itemType, v)
						}
					}
					fprintf(w, ")")
					return features, w.String(), "", nil

				case cfschema.PropertyTypeObject:
					if len(v) == 0 {
						features.UsesInternalDefaultsPackage = true
						return features, "", "defaults.EmptyListNestedObject()", nil
					}
					return features, "", "", fmt.Errorf("%s (%s) has unsupported default value item type length (>0): %s", strings.Join(path, "/"), propertyType, itemType)

				default:
					return features, "", "", fmt.Errorf("%s (%s) has unsupported default value item type: %s", strings.Join(path, "/"), propertyType, itemType)
				}
			default:
				return features, "", "", fmt.Errorf("%s (%s) has invalid default value type: %T", strings.Join(path, "/"), propertyType, v)
			}
		}

	case cfschema.PropertyTypeObject:
		switch v := property.Default.(type) {
		case map[string]interface{}:
			if _, ok := v["properties"]; ok {
				// For example:
				//
				// "ReplicationSpecification": {
				// 	"type": "object",
				// 	"additionalProperties": false,
				// 	"properties": {
				// 	  "ReplicationStrategy": {
				// 		"type": "string",
				// 		"enum": [
				// 		  "SINGLE_REGION",
				// 		  "MULTI_REGION"
				// 		]
				// 	  },
				// 	  "RegionList": {
				// 		"$ref": "#/definitions/RegionList"
				// 	  }
				// 	},
				// 	"default": {
				// 	  "properties": {
				// 		"ReplicationStrategy": {
				// 		  "type": "string",
				// 		  "const": "SINGLE_REGION"
				// 		}
				// 	  }
				// 	},
				// 	"dependencies": {
				// 	  "RegionList": [
				// 		"ReplicationStrategy"
				// 	  ]
				// 	}
				// },
				//
				return features, "", "", nil
			}

			features.UsesInternalDefaultsPackage = true
			w := &strings.Builder{}
			w.WriteString("defaults.StaticPartialObject(")
			writeObjectGoLiteral(w, v)
			w.WriteString(")")
			return features, "", w.String(), nil
		default:
			return features, "", "", fmt.Errorf("%s (%s) has invalid default value type: %T", strings.Join(path, "/"), propertyType, v)
		}

	default:
		return features, "", "", fmt.Errorf("%s (%s) has unsupported default value type", strings.Join(path, "/"), propertyType)
	}
}

type primitiveValidatorsGenerator func([]string, *cfschema.Property) (Features, []string, error)

// integerValidators returns any validators for the specified integer Property.
func integerValidators(path []string, property *cfschema.Property) (Features, []string, error) {
	var features Features

	if propertyType := property.Type.String(); propertyType != cfschema.PropertyTypeInteger {
		return features, nil, fmt.Errorf("invalid property type: %s", propertyType)
	}

	var validators []string

	if property.Minimum != nil && property.Maximum == nil {
		min, err := (*property.Minimum).Int64()

		if err != nil {
			return features, nil, err
		}

		validators = append(validators, fmt.Sprintf("int64validator.AtLeast(%d)", min))
		features.FrameworkValidatorsPackages = append(features.FrameworkValidatorsPackages, "int64validator")
	} else if property.Minimum == nil && property.Maximum != nil {
		max, err := (*property.Maximum).Int64()

		if err != nil {
			return features, nil, err
		}

		validators = append(validators, fmt.Sprintf("int64validator.AtMost(%d)", max))
		features.FrameworkValidatorsPackages = append(features.FrameworkValidatorsPackages, "int64validator")
	} else if property.Minimum != nil && property.Maximum != nil {
		min, err := (*property.Minimum).Int64()

		if err != nil {
			return features, nil, err
		}

		max, err := (*property.Maximum).Int64()

		if err != nil {
			return features, nil, err
		}

		validators = append(validators, fmt.Sprintf("int64validator.Between(%d,%d)", min, max))
		features.FrameworkValidatorsPackages = append(features.FrameworkValidatorsPackages, "int64validator")
	}

	if property.Format != nil {
		if format := *property.Format; format != "int64" {
			return features, nil, fmt.Errorf("%s has unsupported format: %s", strings.Join(path, "/"), format)
		}
	}

	if len(property.Enum) > 0 {
		w := &strings.Builder{}
		fprintf(w, "int64validator.OneOf(\n")
		for _, enum := range property.Enum {
			fprintf(w, "%d", int(enum.(float64)))
			fprintf(w, ",\n")
		}
		fprintf(w, ")")
		validators = append(validators, w.String())
		features.FrameworkValidatorsPackages = append(features.FrameworkValidatorsPackages, "int64validator")
	}

	return features, validators, nil
}

// numberValidators returns any validators for the specified number Property.
func numberValidators(path []string, property *cfschema.Property) (Features, []string, error) {
	var features Features

	if propertyType := property.Type.String(); propertyType != cfschema.PropertyTypeNumber {
		return features, nil, fmt.Errorf("invalid property type: %s", propertyType)
	}

	var validators []string

	if property.Minimum != nil && property.Maximum == nil {
		min, err := (*property.Minimum).Float64()

		if err != nil {
			return features, nil, err
		}

		validators = append(validators, fmt.Sprintf("float64validator.AtLeast(%f)", min))
		features.FrameworkValidatorsPackages = append(features.FrameworkValidatorsPackages, "float64validator")
	} else if property.Minimum == nil && property.Maximum != nil {
		max, err := (*property.Maximum).Float64()

		if err != nil {
			return features, nil, err
		}

		validators = append(validators, fmt.Sprintf("float64validator.AtMost(%f)", max))
		features.FrameworkValidatorsPackages = append(features.FrameworkValidatorsPackages, "float64validator")
	} else if property.Minimum != nil && property.Maximum != nil {
		min, err := (*property.Minimum).Float64()

		if err != nil {
			return features, nil, err
		}

		max, err := (*property.Maximum).Float64()

		if err != nil {
			return features, nil, err
		}

		validators = append(validators, fmt.Sprintf("float64validator.Between(%f,%f)", min, max))
		features.FrameworkValidatorsPackages = append(features.FrameworkValidatorsPackages, "float64validator")
	}

	if property.Format != nil {
		if format := *property.Format; format != "double" {
			return features, nil, fmt.Errorf("%s has unsupported format: %s", strings.Join(path, "/"), format)
		}
	}

	if len(property.Enum) > 0 {
		return features, nil, fmt.Errorf("%s has enumerated values", strings.Join(path, "/"))
	}

	return features, validators, nil
}

// stringCustomType returns any custom type for the specified string Property.
func stringCustomType(path []string, property *cfschema.Property) (Features, string, error) { //nolint:unparam
	var features Features
	var customType string

	if propertyType := property.Type.String(); propertyType != cfschema.PropertyTypeString {
		return features, customType, fmt.Errorf("invalid property type: %s", propertyType)
	}

	if property.Format != nil {
		switch format := *property.Format; format {
		case "date-time":
			features.UsesFrameworkTimeTypes = true
			customType = "timetypes.RFC3339Type{}"
		}
	}

	return features, customType, nil
}

// stringValidators returns any validators for the specified string Property.
func stringValidators(path []string, property *cfschema.Property) (Features, []string, error) {
	var features Features

	if propertyType := property.Type.String(); propertyType != cfschema.PropertyTypeString {
		return features, nil, fmt.Errorf("invalid property type: %s", propertyType)
	}

	var validators []string

	if property.MinLength != nil && property.MaxLength == nil {
		validators = append(validators, fmt.Sprintf("stringvalidator.LengthAtLeast(%d)", *property.MinLength))
		features.FrameworkValidatorsPackages = append(features.FrameworkValidatorsPackages, "stringvalidator")
	} else if property.MinLength == nil && property.MaxLength != nil {
		validators = append(validators, fmt.Sprintf("stringvalidator.LengthAtMost(%d)", *property.MaxLength))
		features.FrameworkValidatorsPackages = append(features.FrameworkValidatorsPackages, "stringvalidator")
	} else if property.MinLength != nil && property.MaxLength != nil {
		validators = append(validators, fmt.Sprintf("stringvalidator.LengthBetween(%d,%d)", *property.MinLength, *property.MaxLength))
		features.FrameworkValidatorsPackages = append(features.FrameworkValidatorsPackages, "stringvalidator")
	}

	if property.Pattern != nil && *property.Pattern != "" {
		features.UsesRegexpInValidation = true
		validators = append(validators, fmt.Sprintf("stringvalidator.RegexMatches(regexp.MustCompile(%q), \"\")", *property.Pattern))
		features.FrameworkValidatorsPackages = append(features.FrameworkValidatorsPackages, "stringvalidator")
	}

	if property.Format != nil {
		switch format := *property.Format; format {
		default:
			// TODO
			// return nil, fmt.Errorf("%s has unsupported format: %s", strings.Join(path, "/"), format)
		}
	}

	if len(property.Enum) > 0 {
		w := &strings.Builder{}
		fprintf(w, "stringvalidator.OneOf(\n")
		for _, enum := range property.Enum {
			fprintf(w, "\"")
			fprintf(w, "%s", enum.(string))
			fprintf(w, "\",\n")
		}
		fprintf(w, ")")
		validators = append(validators, w.String())
		features.FrameworkValidatorsPackages = append(features.FrameworkValidatorsPackages, "stringvalidator")
	}

	return features, validators, nil
}

func writeObjectGoLiteral(w io.Writer, obj map[string]interface{}) {
	if obj == nil {
		fprintf(w, "nil")
		return
	}

	// Sort the keys to reduce diffs.
	keys := tfmaps.Keys(obj)
	sort.Strings(keys)

	fprintf(w, "map[string]interface{}{\n")
	for _, key := range keys {
		fprintf(w, "%q:", naming.CloudFormationPropertyToTerraformAttribute(key))
		switch value := obj[key]; v := value.(type) {
		case bool:
			fprintf(w, "%t", v)
		case string:
			fprintf(w, "%q", v)
		case map[string]interface{}:
			writeObjectGoLiteral(w, v)
		default:
			fprintf(w, "nil")
		}
		fprintf(w, ",\n")
	}
	fprintf(w, "}")
}<|MERGE_RESOLUTION|>--- conflicted
+++ resolved
@@ -447,7 +447,6 @@
 				features.UsesFrameworkTypes = true
 			case cfschema.PropertyTypeObject:
 				if len(property.Items.PatternProperties) > 0 {
-<<<<<<< HEAD
 					// List of map
 					var nestedPatternProperty *cfschema.Property
 					for _, v := range property.Items.PatternProperties {
@@ -475,18 +474,6 @@
 					e.printf("schema.ListNestedAttribute{/*START ATTRIBUTE*/\n")
 					e.printf("NestedObject: schema.NestedAttributeObject{/*START NESTED OBJECT*/\n")
 					e.printf("Attributes:")
-=======
-					return features, unsupportedTypeError(path, "list of key-value map")
-				}
-
-				if len(property.Items.Properties) == 0 {
-					return features, unsupportedTypeError(path, "list of undefined schema")
-				}
->>>>>>> 5b0b5bbc
-
-				e.printf("schema.ListNestedAttribute{/*START ATTRIBUTE*/\n")
-				e.printf("NestedObject: schema.NestedAttributeObject{/*START NESTED OBJECT*/\n")
-				e.printf("Attributes:")
 
 				f, err := e.emitSchema(
 					tfType,
