// Copyright (c) HashiCorp, Inc.
// SPDX-License-Identifier: MPL-2.0

<<<<<<< HEAD
=======
// Package main provides tools for updating AWS CloudFormation schemas and Terraform resources.
// It automates the process of fetching new schemas, generating resources and data sources,
// running tests, and creating pull requests with the changes.
>>>>>>> 8392751c
package main

import (
	"context"
	"fmt"
	"log"
	"math/rand"
	"os"
	"os/exec"
	"path/filepath"
	"strings"
	"time"

	"github.com/hashicorp/terraform-plugin-log/tflog"
	allschemas "github.com/hashicorp/terraform-provider-awscc/internal/provider/generators/allschemas"
)

// AcceptanceTestResults stores the output of acceptance tests for inclusion in pull request descriptions.
// This global variable is populated by RunAcceptanceTests and used when creating pull requests.

// Constants for file paths, patterns, and configuration values used throughout the update process.
const (
	// Configuration file paths
	UpdateFilePathsHCL = "internal/update/update_filepaths.hcl"

	// Schema file patterns and naming
	AvailableSchemasPrefix      = "available_schemas."
	HCLExtension                = ".hcl"
	AvailableSchemasFilePattern = "available_schemas.%s.hcl"

	// Git commit message templates
	CloudFormationRegion       = "CloudFormation schemas in " + AWSRegion
	CommitMsgRefreshSchemas    = "%s " + CloudFormationRegion + "; Refresh existing schemas."
	CommitMsgNewSchemas        = "%s " + CloudFormationRegion + "; New schemas."
	CommitMsgResourceSchemas   = "%s " + CloudFormationRegion + "; Generate Terraform resource schemas."
	CommitMsgDataSourceSchemas = "%s " + CloudFormationRegion + "; Generate Terraform data source schemas."
	CommitMsgDocs              = "%s Run 'make docs-all'."

	// Branch naming configuration
	BranchNameFormat    = "update-schemas-%d"
	BranchNameMaxRandom = 1000000

	// Time and date formatting
	DateFormat = "2006-01-02"

	// Environment variable names
	GithubTokenEnv = "GITHUB_TOKEN"

	// Make command names
	MakeBuildCmd   = "build"
	MakeTestAccCmd = "testacc"
	MakeDocsAllCmd = "docs-all"

	// Make target names for different build types
	TargetSchemas             = "schemas"
	TargetResources           = "resources"
	TargetSingularDataSources = "singular-data-sources"
	TargetPluralDataSources   = "plural-data-sources"

	// Test execution parameters
	PKGNameArg            = "PKG_NAME=internal/aws/logs"
	TestArgsArg           = "TESTARGS=-run=TestAccAWSLogsLogGroup_\\|TestAccAWSLogsLogGroupDataSource_"
	AccTestParallelismArg = "ACCTEST_PARALLELISM=3"

	// File system permissions
	FilePermission = 0600

	// GitHub repository configuration
	DefaultRepoOwner = "HashiCorp"
	DefaultRepoName  = "terraform-provider-awscc"
	GitHubURLPrefix  = "https://github.com/"

	// AWS configuration
	AWSRegion = "us-east-1"
)

// main is the entry point for the schema update process.
// It calls run() and handles any errors by printing them to stderr and exiting with status 1.
func main() {
	if err := run(); err != nil {
		fmt.Fprintf(os.Stderr, "Error: %v\n", err)
		os.Exit(1)
	}
}

// run orchestrates the complete schema update workflow:
// 1. Parses configuration and initializes GitHub setup
// 2. Creates a new branch for changes
// 3. Refreshes existing schemas
// 4. Identifies and processes new schemas
// 5. Generates resources and data sources
// 6. Runs tests and documentation generation
// 7. Creates a pull request with the changes
func run() error {
	ctx := context.Background()
	changes := []string{}

	// Parse configuration file to get file paths and repository information
	filePaths, err := parseSchemaToStruct(UpdateFilePathsHCL, UpdateFilePaths{})
	if err != nil {
		return fmt.Errorf("failed to parse update file paths: %w", err)
	}

	// Initialize GitHub configuration with all GitHub-related setup
	currentDate := GetCurrentDate()
	config, err := NewGitHubConfig(filePaths.RepositoryLink, currentDate)
	if err != nil {
		return fmt.Errorf("failed to initialize GitHub configuration: %w", err)
	}

	// Create a unique branch name for this update run
	branchName := fmt.Sprintf(BranchNameFormat, rand.Intn(BranchNameMaxRandom))

	log.Printf("Running acceptance tests with 'make %s'...", MakeTestAccCmd)
	AcceptanceTestResults, err := RunAcceptanceTests()
	if err != nil {
		log.Printf("Warning: Acceptance tests had issues: %v", err)
		// We continue even if there are test failures to include results in PR
	}

	//Update version file
	err = updateVersionFile(filePaths)
	if err != nil {
		return fmt.Errorf("failed to update version file: %w", err)
	}

	// Run make tools for tool dependencies
	log.Printf("Running make tools")
	err = execCommand("make", "tools")
	if err != nil {
		return fmt.Errorf("failed to run 'make tools': %w", err)
	}

	// Track which resources are new for suppression logic
	isNewMap := make(map[string]bool)

	// Create and checkout a new feature branch
	if err := execGit("checkout", "-b", branchName); err != nil {
		return fmt.Errorf("failed to create and checkout branch %s: %w", branchName, err)
	}

	// Remove existing CloudFormation schema files to start fresh
	matches, err := filepath.Glob(filePaths.AwsSchemas)
	if err != nil {
		return fmt.Errorf("failed to glob for old CloudFormation schemas: %w", err)
	}
	for _, file := range matches {
		if removeErr := os.Remove(file); removeErr != nil && !os.IsNotExist(removeErr) {
			return fmt.Errorf("failed to remove old CloudFormation schema %s: %w", file, removeErr)
		}
	}

	// Checkout fresh schemas and load current schema configuration
	if err := checkoutSchemas(filePaths.SuppressionCheckout); err != nil && strings.Contains(err.Error(), "not found") {
		return fmt.Errorf("failed to checkout schemas: %w", err)
	}
	currAllSchemas, err := parseSchemaToStruct(filePaths.AllSchemasHCL, allschemas.AllSchemas{})
	if err != nil {
		return fmt.Errorf("failed to parse current schemas: %w", err)
	}

	// Mark existing resources in the isNewMap for suppression logic
	for i := range currAllSchemas.Resources {
		isNewMap[currAllSchemas.Resources[i].ResourceTypeName] = true
	}

	// Step 1: Refresh existing schemas
	err = makeBuild(ctx, config, currAllSchemas, TargetSchemas, &changes, filePaths, isNewMap)
	if err != nil {
		return fmt.Errorf("failed to make schemas: %w", err)
	}
	if err := execGit("add", "-A"); err != nil {
		return fmt.Errorf("failed to git add files after schema refresh: %w", err)
	}

	currentDate = time.Now().Format(DateFormat)
	if err := execGit("commit", "-m", fmt.Sprintf(CommitMsgRefreshSchemas, currentDate)); err != nil {
		return fmt.Errorf("failed to commit schema refresh: %w", err)
	}

	// Step 2: Generate and compare schemas to identify new/changed resources
	// Find the most recent schema file to compare against
	lastDate, err := getLastDate()
	if err != nil {
		return fmt.Errorf("no previous schema file found")
	}
	tflog.Info(ctx, fmt.Sprintf("Last schema date: %s", lastDate))

	// Generate current schemas and write to dated file
	currentDate = time.Now().Format(DateFormat)
	newSchemas := allschemas.NewSchemaGeneration()
	err = writeSchemasToHCLFile(newSchemas, fmt.Sprintf("%s/%s%s%s", filePaths.AllSchemasDir, AvailableSchemasPrefix, currentDate, HCLExtension))
	if err != nil {
		return fmt.Errorf("failed to write new schemas to HCL file: %w", err)
	}

	// Parse and compare with previous schemas to identify changes
	lastSchemas, err := parseSchemaToStruct(fmt.Sprintf("%s/%s%s%s", filePaths.AllSchemasDir, AvailableSchemasPrefix, lastDate, HCLExtension), allschemas.AvailableSchemas{})
	if err != nil {
		return fmt.Errorf("failed to parse last schemas: %w", err)
	}

	currAllSchemas, err = diffSchemas(newSchemas, lastSchemas, &changes, filePaths)
	if err != nil {
		return fmt.Errorf("failed to diff schemas: %w", err)
	}

	// Step 3: Validate resources and handle suppressions
	err = validateResources(ctx, currAllSchemas, config, filePaths)
	if err != nil {
		log.Println(fmt.Errorf("failed to validate resources: %w", err))
		log.Println("continuing with schema update despite validation errors. please review the logs for details.")
	}

	// Commit the new schema changes
	if err := execGit("add", "-A"); err != nil {
		return fmt.Errorf("failed to git add files after schema diff: %w", err)
	}

	if err := execGit("commit", "-m", fmt.Sprintf(CommitMsgNewSchemas, currentDate)); err != nil {
		return fmt.Errorf("failed to commit new schemas: %w", err)
	}

	// Step 4: Generate Terraform resources and data sources
	err = makeBuild(ctx, config, currAllSchemas, TargetSchemas, &changes, filePaths, isNewMap)
	if err != nil {
		return fmt.Errorf("failed to make new schemas: %w", err)
	}
	err = makeBuild(ctx, config, currAllSchemas, TargetResources, &changes, filePaths, isNewMap)
	if err != nil {
		return fmt.Errorf("failed to execute make resources: %w", err)
	}
	if err := execGit("add", "-A"); err != nil {
		return fmt.Errorf("failed to git add files after generating resource schemas: %w", err)
	}

	if err := execGit("commit", "-m", fmt.Sprintf(CommitMsgResourceSchemas, currentDate)); err != nil {
		return fmt.Errorf("failed to commit resource schemas: %w", err)
	}

	// Generate data sources (both singular and plural)
	err = makeBuild(ctx, config, currAllSchemas, TargetSingularDataSources, &changes, filePaths, isNewMap)
	if err != nil {
		return fmt.Errorf("failed to update singular data sources: %w", err)
	}

	err = makeBuild(ctx, config, currAllSchemas, TargetPluralDataSources, &changes, filePaths, isNewMap)
	if err != nil {
		return fmt.Errorf("failed to update plural data sources: %w", err)
	}

	// Commit data source schema changes
	err = execGit("add", "-A")
	if err != nil {
		return fmt.Errorf("failed to git add data source files after updating data sources: %w", err)
	}
	err = execGit("commit", "-m", fmt.Sprintf(CommitMsgDataSourceSchemas, currentDate))
	if err != nil {
		return fmt.Errorf("failed to commit schemas after updating data sources: %w", err)
	}

	// Step 5: Build and test the provider
	// Validate the provider builds successfully
	log.Printf("Building provider with 'make %s'...", MakeBuildCmd)
	err = execCommand("make", MakeBuildCmd)
	if err != nil {
		return fmt.Errorf("failed to build provider: %w", err)
	}

	// Generate updated documentation]
	log.Printf("Generating documentation with 'make %s'...", MakeDocsAllCmd)
	err = execCommand("make", MakeDocsAllCmd)
	if err != nil {
		return fmt.Errorf("failed to generate documentation: %w", err)
	}

	// Run acceptance tests and capture output for PR description

	// Commit documentation changes
	err = execGit("add", "-A")
	if err != nil {
		return fmt.Errorf("failed to git add documentation files: %w", err)
	}
	err = execGit("commit", "-m", fmt.Sprintf(CommitMsgDocs, currentDate))
	if err != nil {
		return fmt.Errorf("failed to commit documentation: %w", err)
	}

	// Step 6: Prepare output and create pull request
	// Collect and log all suppressions that occurred during the process
	suppressions := strings.Builder{}
	for _, change := range changes {
		suppressions.WriteString(change)
		suppressions.WriteString("\n")
	}
	log.Println("Suppressions during process:\n" + suppressions.String())

	// Update the configuration with current date and submit pull request
	config.CurrentDate = GetCurrentDate()

	// Update the changelog with the changes
	fullChanges, err := makeChangelog(&changes, filePaths)
	if err != nil {
		return fmt.Errorf("failed to update changelog: %w", err)
	}

	// Commit the changelog changes
	if err := execGit("add", "CHANGELOG.md"); err != nil {
		return fmt.Errorf("failed to git add changelog: %w", err)
	}
	if err := execGit("commit", "-m", fmt.Sprintf("Update changelog for %s", currentDate)); err != nil {
		return fmt.Errorf("failed to commit changelog: %w", err)
	}

	_, err = submitOnGit(config, fullChanges, filePaths, AcceptanceTestResults, config.RepoOwner, config.RepoName, branchName)
	if err != nil {
		return fmt.Errorf("failed to submit PR: %w", err)
	}
	return nil
}

// execCommand executes a non-git command with standardized output handling.
// It redirects both stdout and stderr to the current process's output streams.
func execCommand(name string, args ...string) error {
	cmd := exec.Command(name, args...)
	cmd.Stdout = os.Stdout
	cmd.Stderr = os.Stderr
	return cmd.Run()
}

// execGit executes a git command with the provided arguments.
// It redirects both stdout and stderr to the current process's output streams.
func execGit(args ...string) error {
	cmd := exec.Command("git", args...)
	cmd.Stdout = os.Stdout
	cmd.Stderr = os.Stderr
	return cmd.Run()
}

// getLastDate finds the most recent dated schema file in the schemas directory.
// It looks for files matching the pattern "available_schemas.yyyy-mm-dd.hcl" and
// returns the date string from the most recent file.
func getLastDate() (string, error) {
	// Parse configuration to get the schemas directory path
	filePaths, err := parseSchemaToStruct(UpdateFilePathsHCL, UpdateFilePaths{})
	if err != nil {
		return "", fmt.Errorf("failed to parse update file paths: %w", err)
	}

	// Read the schemas directory to find available schema files
	files, err := os.ReadDir(filePaths.AllSchemasDir)
	if err != nil {
		return "", fmt.Errorf("failed to read directory: %w", err)
	}

	var lastDate string
	for _, file := range files {
		name := file.Name()
		// Check if file matches the expected schema file pattern
		if strings.HasPrefix(name, AvailableSchemasPrefix) && strings.HasSuffix(name, HCLExtension) {
			datePart := strings.TrimPrefix(name, AvailableSchemasPrefix)
			datePart = strings.TrimSuffix(datePart, HCLExtension)

			// Validate that the extracted part is a valid date
			if _, err := time.Parse(DateFormat, datePart); err == nil {
				if datePart > lastDate {
					lastDate = datePart
				}
			}
		}
	}

	return lastDate, nil
}

// UpdateFilePaths defines the configuration structure for file paths used during the update process.
// This struct is populated by parsing the HCL configuration file.
type UpdateFilePaths struct {
	RunMakesResourceLog      string `hcl:"run_makes_resource_log"`     // Path to resource generation log file
	RunMakesOutput           string `hcl:"run_makes_output"`           // Path to make command output file
	RunMakesErrors           string `hcl:"run_makes_errors"`           // Path to make command error log file
	SuppressionCheckout      string `hcl:"suppression_checkout"`       // Path to suppression configuration file
	AwsSchemas               string `hcl:"aws_schemas"`                // Glob pattern for AWS schema files
	AllSchemasHCL            string `hcl:"all_schemas_hcl"`            // Path to all schemas HCL file
	AllSchemasDir            string `hcl:"all_schemas_dir"`            // Directory containing schema files
	LastResource             string `hcl:"lastresource"`               // Path to file tracking last processed resource
	CloudFormationSchemasDir string `hcl:"cloudformation_schemas_dir"` // Directory for CloudFormation schemas
	RepositoryLink           string `hcl:"repository_link"`            // GitHub repository URL
	Version                  string `hcl:"version_file"`               // Version file path
}

// validateResources checks if each resource in the schema is provisionable through CloudFormation.
// For resources that are not provisionable, it marks them for suppression to avoid generation failures.
// It also creates GitHub issues to track non-provisionable resources for future investigation.
//
// Parameters:
//   - ctx: Context for logging and API calls
//   - currAllSchemas: Schema configuration containing resources to validate
//   - config: GitHub configuration for issue creation (can be nil)
//   - filePaths: Configuration containing repository information
//
// Returns an error if validation fails for any resource.
func validateResources(ctx context.Context, currAllSchemas *allschemas.AllSchemas, config *GitHubConfig, filePaths *UpdateFilePaths) error {
	isSuppressed := parseCheckoutList(filePaths)
	timer := 2
	for i := 0; i < len(currAllSchemas.Resources); i++ {
		if currAllSchemas.Resources[i].SuppressResourceGeneration || isSuppressed[currAllSchemas.Resources[i].CloudFormationTypeName] {
			log.Printf("Skipping validation for suppressed resource %s", currAllSchemas.Resources[i].CloudFormationTypeName)
			continue
		}
		// Check if the resource type can be provisioned via CloudFormation
		flag, err := validateResourceType(ctx, currAllSchemas.Resources[i].CloudFormationTypeName)
		if err != nil && !strings.Contains(err.Error(), "TypeNotFoundException") {
			if strings.Contains(err.Error(), "api error Throttling: Rate exceeded") {
				log.Printf("Throttling error encountered, retrying in %d seconds...", timer)
				time.Sleep(time.Duration(timer) * time.Second)
				timer *= 2
				i-- // Retry the same resource
				continue
			}
			return fmt.Errorf("failed to check if resource %s is provisionable: %w", currAllSchemas.Resources[i].CloudFormationTypeName, err)
		}

		timer = 2

		// Suppress resources that are not provisionable
		if !flag || (err != nil && strings.Contains(err.Error(), "TypeNotFoundException")) {
			err := addSchemaToCheckout(currAllSchemas.Resources[i].CloudFormationTypeName, filePaths)
			if err != nil {
				return fmt.Errorf("failed to add resource to checkout file: %w", err)
			}

			// Create GitHub issue for tracking if client is available
			if config != nil && config.Client != nil {
				link, err := createIssue(ctx, currAllSchemas.Resources[i].CloudFormationTypeName, "Resource is not provisionable", config, filePaths.RepositoryLink)
				if err != nil {
					log.Printf("Failed to create GitHub issue for resource %s: %v", currAllSchemas.Resources[i].CloudFormationTypeName, err)
					log.Printf("Please create an issue manually for resource %s not being provisionable", currAllSchemas.Resources[i].CloudFormationTypeName)
				}
				log.Printf("Created GitHub issue for resource %s: %s", currAllSchemas.Resources[i].CloudFormationTypeName, link)
			} else {
				tflog.Info(ctx, "Skipping GitHub issue creation (no client)", map[string]interface{}{
					"resource": currAllSchemas.Resources[i].CloudFormationTypeName,
				})
			}
		}
	}
	return nil
}

func parseCheckoutList(filePaths *UpdateFilePaths) map[string]bool {
	result := make(map[string]bool)
	data, err := os.ReadFile(filePaths.SuppressionCheckout)
	if err != nil {
		log.Printf("Failed to read suppression checkout file: %v", err)
		return result
	}
	lines := strings.Split(string(data), "\n")
	for _, line := range lines {
		line = strings.TrimSpace(line)
		if line != "" {
			resource := convertJSONResourceToCloudFormationTypeName(line)
			result[resource] = true
		}
	}
	return result
}

func convertJSONResourceToCloudFormationTypeName(line string) string {
	// Convert JSON resource name to Terraform type name
	base := filepath.Base(line)
	resource := strings.TrimSuffix(base, filepath.Ext(base))
	resource = strings.TrimSuffix(resource, ".json")
	resource = strings.ReplaceAll(resource, "_", "::")
	return resource
}<|MERGE_RESOLUTION|>--- conflicted
+++ resolved
@@ -1,12 +1,5 @@
 // Copyright (c) HashiCorp, Inc.
 // SPDX-License-Identifier: MPL-2.0
-
-<<<<<<< HEAD
-=======
-// Package main provides tools for updating AWS CloudFormation schemas and Terraform resources.
-// It automates the process of fetching new schemas, generating resources and data sources,
-// running tests, and creating pull requests with the changes.
->>>>>>> 8392751c
 package main
 
 import (
